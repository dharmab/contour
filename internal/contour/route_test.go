--- conflicted
+++ resolved
@@ -768,7 +768,6 @@
 				},
 			},
 		},
-<<<<<<< HEAD
 		"incorrect ingress class": {
 			objs: []interface{}{
 				&v1beta1.Ingress{
@@ -784,7 +783,79 @@
 							ServiceName: "kuard",
 							ServicePort: intstr.FromInt(8080),
 						},
-=======
+					},
+				},
+				&v1.Service{
+					ObjectMeta: metav1.ObjectMeta{
+						Name:      "kuard",
+						Namespace: "default",
+					},
+					Spec: v1.ServiceSpec{
+						Ports: []v1.ServicePort{{
+							Protocol:   "TCP",
+							Port:       8080,
+							TargetPort: intstr.FromInt(8080),
+						}},
+					},
+				},
+			},
+			want: map[string]*v2.RouteConfiguration{
+				"ingress_http": &v2.RouteConfiguration{
+					Name: "ingress_http", // expected to be empty, the ingress class is ignored
+				},
+				"ingress_https": &v2.RouteConfiguration{
+					Name: "ingress_https", // expected to be empty, the ingress class is ignored
+				},
+			},
+		},
+		"explicit ingress class": {
+			objs: []interface{}{
+				&v1beta1.Ingress{
+					ObjectMeta: metav1.ObjectMeta{
+						Name:      "incorrect",
+						Namespace: "default",
+						Annotations: map[string]string{
+							"kubernetes.io/ingress.class": new(DAGAdapter).ingressClass(),
+						},
+					},
+					Spec: v1beta1.IngressSpec{
+						Backend: &v1beta1.IngressBackend{
+							ServiceName: "kuard",
+							ServicePort: intstr.FromInt(8080),
+						},
+					},
+				},
+				&v1.Service{
+					ObjectMeta: metav1.ObjectMeta{
+						Name:      "kuard",
+						Namespace: "default",
+					},
+					Spec: v1.ServiceSpec{
+						Ports: []v1.ServicePort{{
+							Protocol:   "TCP",
+							Port:       8080,
+							TargetPort: intstr.FromInt(8080),
+						}},
+					},
+				},
+			},
+			want: map[string]*v2.RouteConfiguration{
+				"ingress_http": &v2.RouteConfiguration{
+					Name: "ingress_http",
+					VirtualHosts: []route.VirtualHost{{
+						Name:    "*",
+						Domains: []string{"*"},
+						Routes: []route.Route{{
+							Match:  prefixmatch("/"),
+							Action: routeroute("default/kuard/8080"),
+						}},
+					}},
+				},
+				"ingress_https": &v2.RouteConfiguration{
+					Name: "ingress_https",
+				},
+			},
+		},
 		"ingressroute no weights defined": {
 			objs: []interface{}{
 				&ingressroutev1.IngressRoute{
@@ -809,24 +880,16 @@
 								},
 							},
 						}},
->>>>>>> f3246084
-					},
-				},
-				&v1.Service{
-					ObjectMeta: metav1.ObjectMeta{
-<<<<<<< HEAD
-						Name:      "kuard",
-=======
+					},
+				},
+				&v1.Service{
+					ObjectMeta: metav1.ObjectMeta{
 						Name:      "backend",
->>>>>>> f3246084
-						Namespace: "default",
-					},
-					Spec: v1.ServiceSpec{
-						Ports: []v1.ServicePort{{
-							Protocol:   "TCP",
-<<<<<<< HEAD
-							Port:       8080,
-=======
+						Namespace: "default",
+					},
+					Spec: v1.ServiceSpec{
+						Ports: []v1.ServicePort{{
+							Protocol:   "TCP",
 							Port:       80,
 							TargetPort: intstr.FromInt(8080),
 						}},
@@ -841,38 +904,13 @@
 						Ports: []v1.ServicePort{{
 							Protocol:   "TCP",
 							Port:       80,
->>>>>>> f3246084
-							TargetPort: intstr.FromInt(8080),
-						}},
-					},
-				},
-			},
-			want: map[string]*v2.RouteConfiguration{
-				"ingress_http": &v2.RouteConfiguration{
-<<<<<<< HEAD
-					Name: "ingress_http", // expected to be empty, the ingress class is ignored
-				},
-				"ingress_https": &v2.RouteConfiguration{
-					Name: "ingress_https", // expected to be empty, the ingress class is ignored
-				},
-			},
-		},
-		"explicit ingress class": {
-			objs: []interface{}{
-				&v1beta1.Ingress{
-					ObjectMeta: metav1.ObjectMeta{
-						Name:      "incorrect",
-						Namespace: "default",
-						Annotations: map[string]string{
-							"kubernetes.io/ingress.class": new(DAGAdapter).ingressClass(),
-						},
-					},
-					Spec: v1beta1.IngressSpec{
-						Backend: &v1beta1.IngressBackend{
-							ServiceName: "kuard",
-							ServicePort: intstr.FromInt(8080),
-						},
-=======
+							TargetPort: intstr.FromInt(8080),
+						}},
+					},
+				},
+			},
+			want: map[string]*v2.RouteConfiguration{
+				"ingress_http": &v2.RouteConfiguration{
 					Name: "ingress_http",
 					VirtualHosts: []route.VirtualHost{{
 						Name:    "www.example.com",
@@ -1032,42 +1070,26 @@
 							Port:       80,
 							TargetPort: intstr.FromInt(8080),
 						}},
->>>>>>> f3246084
-					},
-				},
-				&v1.Service{
-					ObjectMeta: metav1.ObjectMeta{
-<<<<<<< HEAD
-						Name:      "kuard",
-=======
+					},
+				},
+				&v1.Service{
+					ObjectMeta: metav1.ObjectMeta{
 						Name:      "backendtwo",
->>>>>>> f3246084
-						Namespace: "default",
-					},
-					Spec: v1.ServiceSpec{
-						Ports: []v1.ServicePort{{
-							Protocol:   "TCP",
-<<<<<<< HEAD
-							Port:       8080,
-=======
+						Namespace: "default",
+					},
+					Spec: v1.ServiceSpec{
+						Ports: []v1.ServicePort{{
+							Protocol:   "TCP",
 							Port:       80,
->>>>>>> f3246084
-							TargetPort: intstr.FromInt(8080),
-						}},
-					},
-				},
-			},
-			want: map[string]*v2.RouteConfiguration{
-				"ingress_http": &v2.RouteConfiguration{
-					Name: "ingress_http",
-					VirtualHosts: []route.VirtualHost{{
-<<<<<<< HEAD
-						Name:    "*",
-						Domains: []string{"*"},
-						Routes: []route.Route{{
-							Match:  prefixmatch("/"),
-							Action: routeroute("default/kuard/8080"),
-=======
+							TargetPort: intstr.FromInt(8080),
+						}},
+					},
+				},
+			},
+			want: map[string]*v2.RouteConfiguration{
+				"ingress_http": &v2.RouteConfiguration{
+					Name: "ingress_http",
+					VirtualHosts: []route.VirtualHost{{
 						Name:    "www.example.com",
 						Domains: []string{"www.example.com", "www.example.com:80"},
 						Routes: []route.Route{{
@@ -1090,7 +1112,6 @@
 									},
 								},
 							},
->>>>>>> f3246084
 						}},
 					}},
 				},
